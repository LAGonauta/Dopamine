﻿<?xml version="1.0" encoding="utf-8"?>
<Project ToolsVersion="14.0" DefaultTargets="Build" xmlns="http://schemas.microsoft.com/developer/msbuild/2003">
  <Import Project="$(MSBuildExtensionsPath)\$(MSBuildToolsVersion)\Microsoft.Common.props" Condition="Exists('$(MSBuildExtensionsPath)\$(MSBuildToolsVersion)\Microsoft.Common.props')" />
  <PropertyGroup>
    <Configuration Condition=" '$(Configuration)' == '' ">Debug</Configuration>
    <Platform Condition=" '$(Platform)' == '' ">AnyCPU</Platform>
    <ProjectGuid>{669136A2-1AC0-4377-900D-AA2C4AB1AA40}</ProjectGuid>
    <OutputType>Library</OutputType>
    <AppDesignerFolder>Properties</AppDesignerFolder>
    <RootNamespace>Dopamine.MiniPlayerModule</RootNamespace>
    <AssemblyName>Dopamine.MiniPlayerModule</AssemblyName>
    <TargetFrameworkVersion>v4.6.1</TargetFrameworkVersion>
    <FileAlignment>512</FileAlignment>
    <ProjectTypeGuids>{60dc8134-eba5-43b8-bcc9-bb4bc16c2548};{FAE04EC0-301F-11D3-BF4B-00C04F79EFBC}</ProjectTypeGuids>
    <WarningLevel>4</WarningLevel>
    <AutoGenerateBindingRedirects>true</AutoGenerateBindingRedirects>
  </PropertyGroup>
  <PropertyGroup Condition=" '$(Configuration)|$(Platform)' == 'Debug|AnyCPU' ">
    <PlatformTarget>AnyCPU</PlatformTarget>
    <DebugSymbols>true</DebugSymbols>
    <DebugType>full</DebugType>
    <Optimize>false</Optimize>
    <OutputPath>bin\Debug\</OutputPath>
    <DefineConstants>DEBUG;TRACE</DefineConstants>
    <ErrorReport>prompt</ErrorReport>
    <WarningLevel>4</WarningLevel>
  </PropertyGroup>
  <PropertyGroup Condition=" '$(Configuration)|$(Platform)' == 'Release|AnyCPU' ">
    <PlatformTarget>AnyCPU</PlatformTarget>
    <DebugType>pdbonly</DebugType>
    <Optimize>true</Optimize>
    <OutputPath>bin\Release\</OutputPath>
    <DefineConstants>TRACE</DefineConstants>
    <ErrorReport>prompt</ErrorReport>
    <WarningLevel>4</WarningLevel>
  </PropertyGroup>
  <PropertyGroup>
    <StartupObject />
  </PropertyGroup>
  <ItemGroup>
    <Reference Include="Digimezzo.WPFControls">
      <HintPath>..\Dopamine\Libraries\Digimezzo.WPFControls.dll</HintPath>
    </Reference>
    <Reference Include="Microsoft.Practices.ServiceLocation, Version=1.3.0.0, Culture=neutral, PublicKeyToken=31bf3856ad364e35, processorArchitecture=MSIL">
      <HintPath>..\packages\CommonServiceLocator.1.3\lib\portable-net4+sl5+netcore45+wpa81+wp8\Microsoft.Practices.ServiceLocation.dll</HintPath>
      <Private>True</Private>
    </Reference>
    <Reference Include="Microsoft.Practices.Unity, Version=4.0.0.0, Culture=neutral, PublicKeyToken=6d32ff45e0ccc69f, processorArchitecture=MSIL">
      <HintPath>..\packages\Unity.4.0.1\lib\net45\Microsoft.Practices.Unity.dll</HintPath>
      <Private>True</Private>
    </Reference>
    <Reference Include="Microsoft.Practices.Unity.Configuration, Version=4.0.0.0, Culture=neutral, PublicKeyToken=6d32ff45e0ccc69f, processorArchitecture=MSIL">
      <HintPath>..\packages\Unity.4.0.1\lib\net45\Microsoft.Practices.Unity.Configuration.dll</HintPath>
      <Private>True</Private>
    </Reference>
    <Reference Include="Microsoft.Practices.Unity.RegistrationByConvention, Version=4.0.0.0, Culture=neutral, PublicKeyToken=6d32ff45e0ccc69f, processorArchitecture=MSIL">
      <HintPath>..\packages\Unity.4.0.1\lib\net45\Microsoft.Practices.Unity.RegistrationByConvention.dll</HintPath>
      <Private>True</Private>
    </Reference>
    <Reference Include="NLog, Version=4.0.0.0, Culture=neutral, PublicKeyToken=5120e14c03d0593c, processorArchitecture=MSIL">
<<<<<<< HEAD
      <HintPath>..\packages\NLog.4.3.6\lib\net45\NLog.dll</HintPath>
      <Private>True</Private>
    </Reference>
    <Reference Include="Prism, Version=6.1.0.0, Culture=neutral, PublicKeyToken=91a96d2a154366d8, processorArchitecture=MSIL">
      <HintPath>..\packages\Prism.Core.6.1.0\lib\net45\Prism.dll</HintPath>
      <Private>True</Private>
    </Reference>
    <Reference Include="Prism.Wpf, Version=6.1.0.0, Culture=neutral, PublicKeyToken=91a96d2a154366d8, processorArchitecture=MSIL">
      <HintPath>..\packages\Prism.Wpf.6.1.0\lib\net45\Prism.Wpf.dll</HintPath>
=======
      <HintPath>..\packages\NLog.4.3.7\lib\net45\NLog.dll</HintPath>
      <Private>True</Private>
    </Reference>
    <Reference Include="Prism, Version=6.2.0.0, Culture=neutral, PublicKeyToken=91a96d2a154366d8, processorArchitecture=MSIL">
      <HintPath>..\packages\Prism.Core.6.2.0\lib\net45\Prism.dll</HintPath>
      <Private>True</Private>
    </Reference>
    <Reference Include="Prism.Wpf, Version=6.2.0.0, Culture=neutral, PublicKeyToken=91a96d2a154366d8, processorArchitecture=MSIL">
      <HintPath>..\packages\Prism.Wpf.6.2.0\lib\net45\Prism.Wpf.dll</HintPath>
>>>>>>> 532c6a6b
      <Private>True</Private>
    </Reference>
    <Reference Include="System" />
    <Reference Include="System.Data" />
    <Reference Include="System.Windows.Interactivity, Version=4.5.0.0, Culture=neutral, PublicKeyToken=31bf3856ad364e35, processorArchitecture=MSIL">
<<<<<<< HEAD
      <SpecificVersion>False</SpecificVersion>
      <HintPath>..\..\..\Workspaces\Dopamine\Main\Dopamine\Dopamine\Libraries\System.Windows.Interactivity.dll</HintPath>
=======
      <HintPath>..\packages\Prism.Wpf.6.2.0\lib\net45\System.Windows.Interactivity.dll</HintPath>
      <Private>True</Private>
>>>>>>> 532c6a6b
    </Reference>
    <Reference Include="System.Xml" />
    <Reference Include="Microsoft.CSharp" />
    <Reference Include="System.Core" />
    <Reference Include="System.Xml.Linq" />
    <Reference Include="System.Data.DataSetExtensions" />
    <Reference Include="System.Net.Http" />
    <Reference Include="System.Xaml">
      <RequiredTargetFramework>4.0</RequiredTargetFramework>
    </Reference>
    <Reference Include="WindowsBase" />
    <Reference Include="PresentationCore" />
    <Reference Include="PresentationFramework" />
  </ItemGroup>
  <ItemGroup>
    <Compile Include="..\Dopamine\SharedAssemblyInfo.cs">
      <Link>SharedAssemblyInfo.cs</Link>
    </Compile>
    <Compile Include="MiniPlayerModule.cs" />
    <Compile Include="Properties\AssemblyInfo.cs">
      <SubType>Code</SubType>
    </Compile>
    <Compile Include="Properties\Resources.Designer.cs">
      <AutoGen>True</AutoGen>
      <DesignTime>True</DesignTime>
      <DependentUpon>Resources.resx</DependentUpon>
    </Compile>
    <Compile Include="Properties\Settings.Designer.cs">
      <AutoGen>True</AutoGen>
      <DependentUpon>Settings.settings</DependentUpon>
      <DesignTimeSharedInput>True</DesignTimeSharedInput>
    </Compile>
    <Compile Include="ViewModels\CommonMiniPlayerViewModel.cs" />
    <Compile Include="ViewModels\CoverPlayerViewModel.cs" />
    <Compile Include="ViewModels\MicroPlayerViewModel.cs" />
    <Compile Include="ViewModels\MiniPlayerPlaylistViewModel.cs" />
    <Compile Include="ViewModels\NanoPlayerViewModel.cs" />
    <Compile Include="Views\CommonMiniPlayerView.cs" />
    <Compile Include="Views\CoverPlayer.xaml.cs">
      <DependentUpon>CoverPlayer.xaml</DependentUpon>
    </Compile>
    <Compile Include="Views\MicroPlayer.xaml.cs">
      <DependentUpon>MicroPlayer.xaml</DependentUpon>
    </Compile>
    <Compile Include="Views\MiniPlayerPlaylist.xaml.cs">
      <DependentUpon>MiniPlayerPlaylist.xaml</DependentUpon>
    </Compile>
    <Compile Include="Views\NanoPlayer.xaml.cs">
      <DependentUpon>NanoPlayer.xaml</DependentUpon>
    </Compile>
    <EmbeddedResource Include="Properties\Resources.resx">
      <Generator>ResXFileCodeGenerator</Generator>
      <LastGenOutput>Resources.Designer.cs</LastGenOutput>
    </EmbeddedResource>
    <None Include="packages.config" />
    <None Include="Properties\Settings.settings">
      <Generator>SettingsSingleFileGenerator</Generator>
      <LastGenOutput>Settings.Designer.cs</LastGenOutput>
    </None>
    <AppDesigner Include="Properties\" />
  </ItemGroup>
  <ItemGroup>
    <None Include="App.config" />
  </ItemGroup>
  <ItemGroup>
    <Page Include="Views\CoverPlayer.xaml">
      <SubType>Designer</SubType>
      <Generator>MSBuild:Compile</Generator>
    </Page>
    <Page Include="Views\MicroPlayer.xaml">
      <SubType>Designer</SubType>
      <Generator>MSBuild:Compile</Generator>
    </Page>
    <Page Include="Views\MiniPlayerPlaylist.xaml">
      <SubType>Designer</SubType>
      <Generator>MSBuild:Compile</Generator>
    </Page>
    <Page Include="Views\NanoPlayer.xaml">
      <SubType>Designer</SubType>
      <Generator>MSBuild:Compile</Generator>
    </Page>
  </ItemGroup>
  <ItemGroup>
    <ProjectReference Include="..\Dopamine.Common\Dopamine.Common.csproj">
      <Project>{839C5668-B96D-4826-9BF5-E00BF3D9B292}</Project>
      <Name>Dopamine.Common</Name>
    </ProjectReference>
    <ProjectReference Include="..\Dopamine.ControlsModule\Dopamine.ControlsModule.csproj">
      <Project>{7c852f68-0e22-4a26-ba7f-962a8b3b2ad0}</Project>
      <Name>Dopamine.ControlsModule</Name>
    </ProjectReference>
    <ProjectReference Include="..\Dopamine.Core\Dopamine.Core.csproj">
      <Project>{F4A6AA5E-5167-48AE-AC87-BCC0414FBD3D}</Project>
      <Name>Dopamine.Core</Name>
    </ProjectReference>
  </ItemGroup>
  <Import Project="$(MSBuildToolsPath)\Microsoft.CSharp.targets" />
  <!-- To modify your build process, add your task inside one of the targets below and uncomment it. 
       Other similar extension points exist, see Microsoft.Common.targets.
  <Target Name="BeforeBuild">
  </Target>
  <Target Name="AfterBuild">
  </Target>
  -->
</Project><|MERGE_RESOLUTION|>--- conflicted
+++ resolved
@@ -58,17 +58,6 @@
       <Private>True</Private>
     </Reference>
     <Reference Include="NLog, Version=4.0.0.0, Culture=neutral, PublicKeyToken=5120e14c03d0593c, processorArchitecture=MSIL">
-<<<<<<< HEAD
-      <HintPath>..\packages\NLog.4.3.6\lib\net45\NLog.dll</HintPath>
-      <Private>True</Private>
-    </Reference>
-    <Reference Include="Prism, Version=6.1.0.0, Culture=neutral, PublicKeyToken=91a96d2a154366d8, processorArchitecture=MSIL">
-      <HintPath>..\packages\Prism.Core.6.1.0\lib\net45\Prism.dll</HintPath>
-      <Private>True</Private>
-    </Reference>
-    <Reference Include="Prism.Wpf, Version=6.1.0.0, Culture=neutral, PublicKeyToken=91a96d2a154366d8, processorArchitecture=MSIL">
-      <HintPath>..\packages\Prism.Wpf.6.1.0\lib\net45\Prism.Wpf.dll</HintPath>
-=======
       <HintPath>..\packages\NLog.4.3.7\lib\net45\NLog.dll</HintPath>
       <Private>True</Private>
     </Reference>
@@ -78,19 +67,13 @@
     </Reference>
     <Reference Include="Prism.Wpf, Version=6.2.0.0, Culture=neutral, PublicKeyToken=91a96d2a154366d8, processorArchitecture=MSIL">
       <HintPath>..\packages\Prism.Wpf.6.2.0\lib\net45\Prism.Wpf.dll</HintPath>
->>>>>>> 532c6a6b
       <Private>True</Private>
     </Reference>
     <Reference Include="System" />
     <Reference Include="System.Data" />
     <Reference Include="System.Windows.Interactivity, Version=4.5.0.0, Culture=neutral, PublicKeyToken=31bf3856ad364e35, processorArchitecture=MSIL">
-<<<<<<< HEAD
-      <SpecificVersion>False</SpecificVersion>
-      <HintPath>..\..\..\Workspaces\Dopamine\Main\Dopamine\Dopamine\Libraries\System.Windows.Interactivity.dll</HintPath>
-=======
       <HintPath>..\packages\Prism.Wpf.6.2.0\lib\net45\System.Windows.Interactivity.dll</HintPath>
       <Private>True</Private>
->>>>>>> 532c6a6b
     </Reference>
     <Reference Include="System.Xml" />
     <Reference Include="Microsoft.CSharp" />
