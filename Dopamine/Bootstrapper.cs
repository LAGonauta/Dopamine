﻿using Digimezzo.Utilities.Log;
using Digimezzo.Utilities.Settings;
using Digimezzo.WPFControls;
using Dopamine.Common.Base;
using Dopamine.Common.Database.Repositories;
using Dopamine.Common.Database.Repositories.Interfaces;
using Dopamine.Common.IO;
using Dopamine.Common.Presentation.Utils;
using Dopamine.Common.Presentation.Views;
using Dopamine.Common.Services.Appearance;
using Dopamine.Common.Services.Cache;
using Dopamine.Common.Services.Collection;
using Dopamine.Common.Services.Command;
using Dopamine.Common.Services.Dialog;
using Dopamine.Common.Services.Equalizer;
using Dopamine.Common.Services.File;
using Dopamine.Common.Services.I18n;
using Dopamine.Common.Services.Indexing;
using Dopamine.Common.Services.JumpList;
using Dopamine.Common.Services.Logging;
using Dopamine.Common.Services.Metadata;
using Dopamine.Common.Services.Notification;
using Dopamine.Common.Services.Playback;
using Dopamine.Common.Services.Playlist;
using Dopamine.Common.Services.Provider;
using Dopamine.Common.Services.Scrobbling;
using Dopamine.Common.Services.Search;
using Dopamine.Common.Services.Taskbar;
using Dopamine.Common.Services.Update;
using Dopamine.Common.Services.Win32Input;
using Dopamine.Core.Services.Logging;
using Dopamine.Views;
using Microsoft.Practices.Unity;
using Prism.Modularity;
using Prism.Mvvm;
using Prism.Regions;
using Prism.Unity;
using System;
using System.Windows;
using Dopamine.Common.Services.ExternalControl;
using Dopamine.Core.Extensions;
using Unity.Wcf;
using Dopamine.Core.Services.Appearance;

namespace Dopamine
{
    public class Bootstrapper : UnityBootstrapper
    {
        protected override void ConfigureModuleCatalog()
        {
            base.ConfigureModuleCatalog();
            ModuleCatalog moduleCatalog = (ModuleCatalog)this.ModuleCatalog;

            moduleCatalog.AddModule(typeof(OobeModule.OobeModule));
            moduleCatalog.AddModule(typeof(ControlsModule.ControlsModule));
            moduleCatalog.AddModule(typeof(CollectionModule.CollectionModule));
            moduleCatalog.AddModule(typeof(InformationModule.InformationModule));
            moduleCatalog.AddModule(typeof(SettingsModule.SettingsModule));
            moduleCatalog.AddModule(typeof(FullPlayerModule.FullPlayerModule));
            moduleCatalog.AddModule(typeof(MiniPlayerModule.MiniPlayerModule));
        }

        protected override void ConfigureContainer()
        {
            base.ConfigureContainer();

            this.RegisterRepositories();
            this.RegisterServices();
            this.InitializeServices();
            this.RegisterViews();
            this.RegisterViewModels();

            ViewModelLocationProvider.SetDefaultViewModelFactory((type) => { return Container.Resolve(type); });
        }

        protected override RegionAdapterMappings ConfigureRegionAdapterMappings()
        {

            RegionAdapterMappings mappings = base.ConfigureRegionAdapterMappings();
            mappings.RegisterMapping(typeof(SlidingContentControl), Container.Resolve<SlidingContentControlRegionAdapter>());

            return mappings;
        }

        protected void RegisterServices()
        {
            Container.RegisterSingletonType<ILoggingService, LoggingService>();
            Container.RegisterSingletonType<ICacheService, CacheService>();
            Container.RegisterSingletonType<IUpdateService, UpdateService>();
            Container.RegisterSingletonType<IAppearanceService, AppearanceService>();
            Container.RegisterSingletonType<II18nService, I18nService>();
            Container.RegisterSingletonType<IDialogService, DialogService>();
            Container.RegisterSingletonType<IIndexingService, IndexingService>();
            Container.RegisterSingletonType<IPlaybackService, PlaybackService>();
            Container.RegisterSingletonType<IWin32InputService, Win32InputService>();
            Container.RegisterSingletonType<ISearchService, SearchService>();
            Container.RegisterSingletonType<ITaskbarService, TaskbarService>();
            Container.RegisterSingletonType<ICollectionService, CollectionService>();
            Container.RegisterSingletonType<IJumpListService, JumpListService>();
            Container.RegisterSingletonType<IFileService, FileService>();
            Container.RegisterSingletonType<ICommandService, CommandService>();
            Container.RegisterSingletonType<IMetadataService, MetadataService>();
            Container.RegisterSingletonType<INotificationService, NotificationService>();
            Container.RegisterSingletonType<IEqualizerService, EqualizerService>();
            Container.RegisterSingletonType<IProviderService, ProviderService>();
            Container.RegisterSingletonType<IScrobblingService, LastFmScrobblingService>();
            Container.RegisterSingletonType<IPlaylistService, PlaylistService>(); 
            Container.RegisterSingletonType<IExternalControlService, ExternalControlService>();
        }

        private void InitializeServices()
        {
            // Making sure resources are set before we need them
            Container.Resolve<II18nService>().ApplyLanguageAsync(SettingsClient.Get<string>("Appearance", "Language"));
            Container.Resolve<IAppearanceService>().ApplyTheme(SettingsClient.Get<bool>("Appearance", "EnableLightTheme"));
            Container.Resolve<IAppearanceService>().ApplyColorSchemeAsync(
                SettingsClient.Get<string>("Appearance", "ColorScheme"),
                SettingsClient.Get<bool>("Appearance", "FollowWindowsColor"),
                SettingsClient.Get<bool>("Appearance", "FollowAlbumCoverColor"),
<<<<<<< HEAD
                true,
                SettingsClient.Get<string>("Appearance", "ColorScheme"));
            Container.Resolve<IExternalControlService>();
=======
                true
                );
>>>>>>> ee89d72e
        }

        protected void RegisterRepositories()
        {
            Container.RegisterSingletonType<IFolderRepository, FolderRepository>();
            Container.RegisterSingletonType<IAlbumRepository, AlbumRepository>();
            Container.RegisterSingletonType<IArtistRepository, ArtistRepository>();
            Container.RegisterSingletonType<IGenreRepository, GenreRepository>();
            Container.RegisterSingletonType<ITrackRepository, TrackRepository>();
            Container.RegisterSingletonType<ITrackStatisticRepository, TrackStatisticRepository>();
            Container.RegisterSingletonType<IQueuedTrackRepository, QueuedTrackRepository>();
        }

        protected void RegisterViews()
        {
            Container.RegisterType<object, Views.Oobe>(typeof(Views.Oobe).FullName);
            Container.RegisterType<object, Views.Playlist>(typeof(Views.Playlist).FullName);
            Container.RegisterType<object, Views.TrayControls>(typeof(Views.TrayControls).FullName);
            Container.RegisterType<object, Views.Shell>(typeof(Views.Shell).FullName);
            Container.RegisterType<object, Empty>(typeof(Empty).FullName);
        }

        protected void RegisterViewModels()
        {
            Container.RegisterType<object, ViewModels.OobeViewModel>(typeof(ViewModels.OobeViewModel).FullName);
            Container.RegisterType<object, ViewModels.ShellViewModel>(typeof(ViewModels.ShellViewModel).FullName);
        }

        protected override DependencyObject CreateShell()
        {

            return Container.Resolve<Shell>();
        }

        protected override void InitializeShell()
        {
            base.InitializeShell();

            this.InitializeWCFServices();

            Application.Current.MainWindow = (Window)this.Shell;

            if (SettingsClient.Get<bool>("General", "ShowOobe"))
            {
                Window oobeWin = Container.Resolve<Oobe>();

                // These 2 lines are required to set the RegionManager of the child window.
                // If we don't do this, regions on child windows are never known by the Shell 
                // RegionManager and navigation doesn't work
                RegionManager.SetRegionManager(oobeWin, Container.Resolve<IRegionManager>());
                RegionManager.UpdateRegions();

                // Show the OOBE window. Don't tell the Indexer to start. 
                // It will get a signal to start when the OOBE window closes.
                LogClient.Info("Showing Oobe screen");
                oobeWin.Show();
            }
            else
            {
                LogClient.Info("Showing Main screen");
                Application.Current.MainWindow.Show();

                // We're not showing the OOBE screen, tell the IndexingService to start.
                if (SettingsClient.Get<bool>("Indexing", "RefreshCollectionOnStartup"))
                {
                    Container.Resolve<IIndexingService>().CheckCollectionAsync(SettingsClient.Get<bool>("Indexing", "IgnoreRemovedFiles"), false);
                }
            }
        }

        protected void InitializeWCFServices()
        {
            // CommandService
            // --------------
            UnityServiceHost commandServicehost = new UnityServiceHost(Container, Container.Resolve<ICommandService>().GetType(), new Uri[] { new Uri(string.Format("net.pipe://localhost/{0}/CommandService", ProductInformation.ApplicationDisplayName)) });
            commandServicehost.AddServiceEndpoint(typeof(ICommandService), new StrongNetNamedPipeBinding(), "CommandServiceEndpoint");

            try
            {
                commandServicehost.Open();
                LogClient.Info("CommandService was started successfully");
            }
            catch (Exception ex)
            {
                LogClient.Error("Could not start CommandService. Exception: {0}", ex.Message);
            }

            // FileService
            // -----------
            UnityServiceHost fileServicehost = new UnityServiceHost(Container, Container.Resolve<IFileService>().GetType(), new Uri[] { new Uri(string.Format("net.pipe://localhost/{0}/FileService", ProductInformation.ApplicationDisplayName)) });
            fileServicehost.AddServiceEndpoint(typeof(IFileService), new StrongNetNamedPipeBinding(), "FileServiceEndpoint");

            try
            {
                fileServicehost.Open();
                LogClient.Info("FileService was started successfully");
            }
            catch (Exception ex)
            {
                LogClient.Error("Could not start FileService. Exception: {0}", ex.Message);
            }
        }
    }
}<|MERGE_RESOLUTION|>--- conflicted
+++ resolved
@@ -117,14 +117,9 @@
                 SettingsClient.Get<string>("Appearance", "ColorScheme"),
                 SettingsClient.Get<bool>("Appearance", "FollowWindowsColor"),
                 SettingsClient.Get<bool>("Appearance", "FollowAlbumCoverColor"),
-<<<<<<< HEAD
-                true,
-                SettingsClient.Get<string>("Appearance", "ColorScheme"));
+                true
+            );
             Container.Resolve<IExternalControlService>();
-=======
-                true
-                );
->>>>>>> ee89d72e
         }
 
         protected void RegisterRepositories()
