﻿using Digimezzo.Utilities.Packaging;
using System;

namespace Dopamine.Core.Base
{
    public sealed class ProductInformation
    {
        public static string ApplicationGuid = "75ba9e1e-9eff-4a8e-845e-125dc4318c3b";
        public static string ApplicationName = "Dopamine";
        public static string Copyright = "Copyright Digimezzo © 2014-" + DateTime.Now.Year;

        public static readonly ExternalComponent[] Components =
        {
            new ExternalComponent
            {
                Name = "CommonServiceLocator",
                Description = "The library provides an abstraction over IoC containers and service locators.",
                Url = "https://github.com/unitycontainer/commonservicelocator",
                LicenseUrl = "https://opensource.org/licenses/MS-PL"
            },
            new ExternalComponent
            {
                Name = "CSCore – .NET Sound Library",
                Description = "A free .NET audio library which is completely written in C#.",
                Url = "https://github.com/filoe/cscore",
                LicenseUrl = "https://github.com/filoe/cscore/blob/master/license.md"
            },
            new ExternalComponent
            {
                Name = "CSCore.Ffmpeg",
                Description = "A free .NET audio library which is completely written in C#.",
                Url = "https://github.com/filoe/cscore/tree/master/CSCore.Ffmpeg",
                LicenseUrl = "https://www.gnu.org/licenses/old-licenses/lgpl-2.1.html"
            },
            new ExternalComponent
            {
                Name = "DotNetZip",
                Description =
                    "A FAST, FREE class library and toolset for manipulating zip files. Use VB, C# or any .NET language to easily create, extract, or update zip files.",
                Url = "http://dotnetzip.codeplex.com",
                LicenseUrl = "http://dotnetzip.codeplex.com/license"
            },
            new ExternalComponent
            {
                Name = "DryIoc",
                Description = "DryIoc is fast, small, full-featured IoC Container for .NET",
                Url = "https://bitbucket.org/dadhi/dryioc",
                LicenseUrl = "https://opensource.org/licenses/MIT"
            },
            new ExternalComponent
            {
                Name = "DryIoc.Wcf",
                Description = "WCF integration for DryIoc",
                Url = "https://github.com/jasper-d/dryioc.wcf/",
                LicenseUrl = "https://github.com/jasper-d/dryioc.wcf/blob/master/license.md"
            },
            new ExternalComponent
            {
                Name = "FFmpeg",
                Description = "A collection of libraries and tools to process multimedia content such as audio, video, subtitles and related metadata.",
                Url = "https://github.com/FFmpeg/FFmpeg",
                LicenseUrl = "https://github.com/FFmpeg/FFmpeg/blob/master/LICENSE.md"
            },
            new ExternalComponent
            {
                Name = "Font Awesome",
                Description = "Font Awesome by Dave Gandy.",
                Url = "http://fontawesome.io",
                LicenseUrl = "http://fontawesome.io/license/"
            },
            new ExternalComponent
            {
                Name = "GongSolutions.WPF.DragDrop",
                Description = "An easy to use drag'n'drop framework for WPF.",
                Url = "https://github.com/punker76/gong-wpf-dragdrop",
                LicenseUrl = "https://github.com/punker76/gong-wpf-dragdrop/blob/dev/LICENSE"
            },
<<<<<<< HEAD
=======
            new ExternalComponent
            {
                Name = "Json.NET",
                Description = "Popular high-performance JSON framework for .NET",
                Url = "https://github.com/JamesNK/Newtonsoft.Json",
                LicenseUrl = "https://github.com/JamesNK/Newtonsoft.Json/blob/master/LICENSE.md"
            },
            new ExternalComponent
            {
                Name = "NVorbis",
                Description = "A .NET library for decoding Xiph.org Vorbis files.",
                Url = "https://github.com/ioctlLR/NVorbis",
                LicenseUrl = "https://github.com/ioctlLR/NVorbis/blob/master/LICENSE"
            },
>>>>>>> 22c262d1
            new ExternalComponent {
                Name = "Prism",
                Description = "Prism is a framework for building loosely coupled, maintainable, and testable XAML applications in WPF, Windows 10 UWP, and Xamarin Forms.",
                Url = "https://github.com/PrismLibrary/Prism",
                LicenseUrl = "https://github.com/PrismLibrary/Prism/blob/master/LICENSE"
            },
            new ExternalComponent {
                Name = "Sqlite-net",
                Description = "A minimal library to allow .NET and Mono applications to store data in SQLite 3 databases.",
                Url = "https://github.com/praeclarum/sqlite-net",
                LicenseUrl = "https://github.com/praeclarum/sqlite-net/blob/master/LICENSE.md"
            },
            new ExternalComponent {
                Name = "TagLib#",
                Description = "A library for reading and writing metadata in media files, including video, audio, and photo formats.",
                Url = "https://github.com/mono/taglib-sharp",
                LicenseUrl = "https://github.com/mono/taglib-sharp/blob/master/COPYING"
            },
            new ExternalComponent
            {
                Name = "WiX",
                Description = "Windows Installer XML Toolset.",
                Url = "http://wix.codeplex.com",
                LicenseUrl = "http://wix.codeplex.com/license"
            },
            new ExternalComponent
            {
                Name = "WPF Native Folder Browser",
                Description = "Adds the Windows Vista / Windows 7 Folder Browser Dialog to WPF projects.",
                Url = "http://wpffolderbrowser.codeplex.com",
                LicenseUrl = "http://wpffolderbrowser.codeplex.com/license"
            },
            new ExternalComponent
            {
                Name = "WPF Sound Visualization Library",
                Description =
                    "A collection of WPF Controls for graphically displaying data related to sound processing.",
                Url = "http://wpfsvl.codeplex.com",
                LicenseUrl = "http://wpfsvl.codeplex.com/license"
            }
        };
    }
}<|MERGE_RESOLUTION|>--- conflicted
+++ resolved
@@ -75,8 +75,6 @@
                 Url = "https://github.com/punker76/gong-wpf-dragdrop",
                 LicenseUrl = "https://github.com/punker76/gong-wpf-dragdrop/blob/dev/LICENSE"
             },
-<<<<<<< HEAD
-=======
             new ExternalComponent
             {
                 Name = "Json.NET",
@@ -84,14 +82,6 @@
                 Url = "https://github.com/JamesNK/Newtonsoft.Json",
                 LicenseUrl = "https://github.com/JamesNK/Newtonsoft.Json/blob/master/LICENSE.md"
             },
-            new ExternalComponent
-            {
-                Name = "NVorbis",
-                Description = "A .NET library for decoding Xiph.org Vorbis files.",
-                Url = "https://github.com/ioctlLR/NVorbis",
-                LicenseUrl = "https://github.com/ioctlLR/NVorbis/blob/master/LICENSE"
-            },
->>>>>>> 22c262d1
             new ExternalComponent {
                 Name = "Prism",
                 Description = "Prism is a framework for building loosely coupled, maintainable, and testable XAML applications in WPF, Windows 10 UWP, and Xamarin Forms.",
