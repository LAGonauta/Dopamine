--- conflicted
+++ resolved
@@ -54,14 +54,12 @@
             </StackPanel>
             <Label Margin="0,20,0,0" Style="{StaticResource TitleLabel}" Content="{DynamicResource Language_Volume}" />
             <TextBlock Text="{DynamicResource Language_Mouse_Scroll_Changes_Volume_By}" Foreground="{DynamicResource RG_ForegroundBrush}"/>
-<<<<<<< HEAD
+            <ComboBox x:Name="ComboBoxVolumePercentage" Margin="0,15,0,0" Style="{StaticResource MetroComboBox}" Padding="0" HorizontalAlignment="Left" VerticalContentAlignment="Center" Width="150" ItemsSource="{Binding ScrollVolumePercentages}" SelectedItem="{Binding SelectedScrollVolumePercentage}"/>
+          
             <ComboBox x:Name="ComboBoxVolumePercentage" Margin="0,15,0,0" Style="{StaticResource MetroComboBox}" Padding="0" HorizontalAlignment="Left" VerticalContentAlignment="Center" Width="150" ItemsSource="{Binding ScrollVolumePercentages}" SelectedItem="{Binding SelectedScrollVolumePercentage}"/>
             <Label Margin="0,20,0,0" Style="{StaticResource TitleLabel}" Content="{DynamicResource Language_Remove}"/>
             <TextBlock Margin="0,5,0,0" Text="{DynamicResource Language_Add_Remove_Track_From_Disk}" Foreground="{DynamicResource RG_ForegroundBrush}"/>
             <dc:Windows10ToggleSwitch x:Name="CheckBoxAddRemoveTrackFromDisk" Margin="0,10,0,0" HorizontalAlignment="Left" FontSize="12" OnLabel="{DynamicResource Language_Yes}" OffLabel="{DynamicResource Language_No}" Foreground="{DynamicResource RG_ForegroundBrush}" Accent="{DynamicResource RG_AccentBrush}" IsChecked="{Binding CheckBoxAddRemoveTrackFromDiskChecked}"/>
-=======
-            <ComboBox x:Name="ComboBoxVolumePercentage" Margin="0,15,0,0" Style="{StaticResource MetroComboBox}" Padding="0" HorizontalAlignment="Left" VerticalContentAlignment="Center" Width="100" ItemsSource="{Binding ScrollVolumePercentages}" SelectedItem="{Binding SelectedScrollVolumePercentage}"/>
->>>>>>> 30fdfefc
         </StackPanel>
     </ScrollViewer>
 </UserControl>
