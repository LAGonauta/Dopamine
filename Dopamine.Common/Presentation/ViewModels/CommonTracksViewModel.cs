﻿using Digimezzo.Utilities.Settings;
using Digimezzo.Utilities.Utils;
using Dopamine.Common.Presentation.Views;
using Dopamine.Common.Services.Collection;
using Dopamine.Common.Services.Dialog;
using Dopamine.Common.Services.I18n;
using Dopamine.Common.Services.Indexing;
using Dopamine.Common.Services.Metadata;
using Dopamine.Common.Services.Playback;
using Dopamine.Common.Services.Provider;
using Dopamine.Common.Services.Search;
using Dopamine.Common.Base;
using Dopamine.Common.Database;
using Dopamine.Common.Database.Entities;
using Dopamine.Common.Database.Repositories.Interfaces;
using Dopamine.Common.Extensions;
using Dopamine.Common.Helpers;
using Digimezzo.Utilities.Log;
using Dopamine.Common.Prism;
using Dopamine.Common.Utils;
using Microsoft.Practices.Unity;
using Prism;
using Prism.Commands;
using Prism.Events;
using Prism.Regions;
using System;
using System.Collections;
using System.Collections.Generic;
using System.Collections.ObjectModel;
using System.Linq;
using System.Threading.Tasks;
using System.Windows;
using System.Windows.Data;

namespace Dopamine.Common.Presentation.ViewModels
{
    public abstract class CommonTracksViewModel : CommonViewModel, INavigationAware, IActiveAware
    {
        #region Variables
        // Services
        protected IIndexingService indexingService;
        protected IPlaybackService playbackService;
        protected ISearchService searchService;
        protected IDialogService dialogService;
        protected ICollectionService collectionService;
        protected IMetadataService metadataService;
        protected II18nService i18nService;

        // Event aggregator
        protected IEventAggregator eventAggregator;

        // Repositories
        protected ITrackRepository trackRepository;

        // Lists
        private ObservableCollection<PlaylistViewModel> contextMenuPlaylists;
        private ObservableCollection<MergedTrackViewModel> tracks;
        private CollectionViewSource tracksCvs;
        private IList<MergedTrack> selectedTracks;

        // Flags
        protected bool isFirstLoad = true;
        private bool isIndexing;
        private bool enableRating;
        private bool enableLove;
        private bool enableAddRemoveTrackFromDisk;

        // IActiveAware
        private bool isActive;
        public event EventHandler IsActiveChanged;

        // Other
        private long tracksCount;
        private TrackOrder trackOrder;
        private string trackOrderText;
        protected long totalDuration;
        protected long totalSize;
        private string searchTextBeforeInactivate = string.Empty;
        #endregion

        #region Commands
        public DelegateCommand ToggleTrackOrderCommand { get; set; }
        public DelegateCommand RemoveSelectedTracksCommand { get; set; }
        public DelegateCommand RemoveSelectedTracksFromDiskCommand { get; set; }
        public DelegateCommand<string> AddTracksToPlaylistCommand { get; set; }
        public DelegateCommand LoadedCommand { get; set; }
        public DelegateCommand ShowSelectedTrackInformationCommand { get; set; }
        public DelegateCommand<object> SelectedTracksCommand { get; set; }
        public DelegateCommand EditTracksCommand { get; set; }
        public DelegateCommand PlayNextCommand { get; set; }
        public DelegateCommand AddTracksToNowPlayingCommand { get; set; }
        public DelegateCommand ShuffleAllCommand { get; set; }
        #endregion

        #region Properties
        public abstract bool CanOrderByAlbum { get; }

        public bool HasContextMenuPlaylists
        {
            get { return this.ContextMenuPlaylists != null && this.ContextMenuPlaylists.Count > 0; }
        }

        public string TrackOrderText
        {
            get { return this.trackOrderText; }
        }

        public string TotalSizeInformation
        {
            get { return this.totalSize > 0 ? FormatUtils.FormatFileSize(this.totalSize, false) : string.Empty; }
        }

        public string TotalDurationInformation
        {
            get { return this.totalDuration > 0 ? FormatUtils.FormatDuration(this.totalDuration) : string.Empty; }
        }

        public bool EnableRating
        {
            get { return this.enableRating; }
            set { SetProperty<bool>(ref this.enableRating, value); }
        }

        public bool EnableLove
        {
            get { return this.enableLove; }
            set { SetProperty<bool>(ref this.enableLove, value); }
        }

        public bool EnableAddRemoveTrackFromDisk
        {
            get { return XmlSettingsClient.Instance.Get<bool>("Behaviour", "AddRemoveTrackFromDisk"); }
            //set { SetProperty<bool>(ref this.enableAddRemoveTrackFromDisk, value); }
        }

        public ObservableCollection<PlaylistViewModel> ContextMenuPlaylists
        {
            get { return this.contextMenuPlaylists; }
            set
            {
                SetProperty<ObservableCollection<PlaylistViewModel>>(ref this.contextMenuPlaylists, value);
                OnPropertyChanged(() => this.HasContextMenuPlaylists);
            }
        }

        public ObservableCollection<MergedTrackViewModel> Tracks
        {
            get { return this.tracks; }
            set { SetProperty<ObservableCollection<MergedTrackViewModel>>(ref this.tracks, value); }
        }

        public CollectionViewSource TracksCvs
        {
            get { return this.tracksCvs; }
            set { SetProperty<CollectionViewSource>(ref this.tracksCvs, value); }
        }

        public IList<MergedTrack> SelectedTracks
        {
            get { return this.selectedTracks; }
            set { SetProperty<IList<MergedTrack>>(ref this.selectedTracks, value); }
        }

        public long TracksCount
        {
            get { return this.tracksCount; }
            set { SetProperty<long>(ref this.tracksCount, value); }
        }

        public bool IsIndexing
        {
            get { return this.isIndexing; }
            set { SetProperty<bool>(ref this.isIndexing, value); }
        }

        public TrackOrder TrackOrder
        {
            get { return this.trackOrder; }
            set
            {
                SetProperty<TrackOrder>(ref this.trackOrder, value);
                this.UpdateTrackOrderText(value);
            }
        }

        public bool IsActive
        {
            get { return this.isActive; }
            set { SetProperty<bool>(ref this.isActive, value); }
        }
        #endregion

        #region Construction
        public CommonTracksViewModel(IUnityContainer container) : base(container)
        {
            // EventAggregator
            this.eventAggregator = container.Resolve<IEventAggregator>();

            // Services
            this.indexingService = container.Resolve<IIndexingService>();
            this.playbackService = container.Resolve<IPlaybackService>();
            this.searchService = container.Resolve<ISearchService>();
            this.dialogService = container.Resolve<IDialogService>();
            this.collectionService = container.Resolve<ICollectionService>();
            this.metadataService = container.Resolve<IMetadataService>();
            this.i18nService = container.Resolve<II18nService>();
            this.providerService = container.Resolve<IProviderService>();

            // Repositories
            this.trackRepository = container.Resolve<ITrackRepository>();

            // Initialize
            this.Initialize();
        }
        #endregion

        #region Private
        private void Initialize()
        {
            // Initialize commands
            this.AddTracksToPlaylistCommand = new DelegateCommand<string>(async (playlistName) => await this.AddTracksToPlaylistAsync(this.SelectedTracks, playlistName));
            this.LoadedCommand = new DelegateCommand(async () => await this.LoadedCommandAsync());
            this.ShowSelectedTrackInformationCommand = new DelegateCommand(() => this.ShowSelectedTrackInformation());
            this.SelectedTracksCommand = new DelegateCommand<object>((parameter) => this.SelectedTracksHandler(parameter));
            this.EditTracksCommand = new DelegateCommand(() => this.EditSelectedTracks(), () => !this.IsIndexing);
            this.PlayNextCommand = new DelegateCommand(async () => await this.PlayNextAsync(this.SelectedTracks));
            this.AddTracksToNowPlayingCommand = new DelegateCommand(async () => await this.AddTracksToNowPlayingAsync(this.SelectedTracks));

            this.SearchOnlineCommand = new DelegateCommand<string>((id) =>
            {
                if (this.selectedTracks != null && this.selectedTracks.Count > 0)
                {
                    this.PerformSearchOnline(id, this.SelectedTracks.First().ArtistName, this.SelectedTracks.First().TrackTitle);
                }
            });

            this.ShuffleAllCommand = new DelegateCommand(() => this.playbackService.ShuffleAllAsync());

            // Initialize Handlers
            this.playbackService.PlaybackFailed += (_, __) => this.ShowPlayingTrackAsync();
            this.playbackService.PlaybackPaused += (_, __) => this.ShowPlayingTrackAsync();
            this.playbackService.PlaybackResumed += (_, __) => this.ShowPlayingTrackAsync();
            this.playbackService.PlaybackStopped += (_, __) => this.ShowPlayingTrackAsync();
            this.playbackService.PlaybackSuccess += (_) => this.ShowPlayingTrackAsync();

            this.collectionService.CollectionChanged += async (_, __) => await this.FillListsAsync(); // Refreshes the lists when the Collection has changed
            this.collectionService.PlaylistsChanged += (_, __) => this.GetContextMenuPlaylistsAsync();

            this.indexingService.RefreshLists += async (_, __) => await this.FillListsAsync(); // Refreshes the lists when the indexer has finished indexing
            this.indexingService.IndexingStarted += (_, __) => this.SetEditCommands();
            this.indexingService.IndexingStopped += (_, __) => this.SetEditCommands();

            this.searchService.DoSearch += (searchText) => { if (this.IsActive) this.FilterLists(); };

            this.metadataService.RatingChanged += MetadataService_RatingChangedAsync;
            this.metadataService.LoveChanged += MetadataService_LoveChangedAsync;

            this.i18nService.LanguageChanged += (_, __) =>
            {
                OnPropertyChanged(() => this.TotalDurationInformation);
                OnPropertyChanged(() => this.TotalSizeInformation);
                this.RefreshLanguage();
            };

            // Initialize flags
<<<<<<< HEAD
            this.EnableRating = XmlSettingsClient.Instance.Get<bool>("Behaviour", "EnableRating");
            this.EnableLove = XmlSettingsClient.Instance.Get<bool>("Behaviour", "EnableLove");
            //this.EnableAddRemoveTrackFromDisk = XmlSettingsClient.Instance.Get<bool>("Behaviour", "AddRemoveTrackFromDisk");
=======
            this.EnableRating = SettingsClient.Get<bool>("Behaviour", "EnableRating");
            this.EnableLove = SettingsClient.Get<bool>("Behaviour", "EnableLove");
>>>>>>> 30fdfefc

            // This makes sure the IsIndexing is correct even when this ViewModel is 
            // created after the Indexer is started, and thus after triggering the 
            // IndexingService.IndexerStarted event.
            this.SetEditCommands();

            // Initialize the playlists in the ContextMenu
            this.GetContextMenuPlaylistsAsync();
        }

        private void ShowSelectedTrackInformation()
        {
            // Don't try to show the file information when nothing is selected
            if (this.SelectedTracks == null || this.SelectedTracks.Count == 0) return;

            if (this.CheckAllSelectedTracksExist())
            {
                Views.FileInformation view = this.container.Resolve<Views.FileInformation>();
                view.DataContext = this.container.Resolve<FileInformationViewModel>(new DependencyOverride(typeof(MergedTrack), this.SelectedTracks.First()));

                this.dialogService.ShowCustomDialog(
                    0xe8d6,
                    16,
                    ResourceUtils.GetStringResource("Language_Information"),
                    view,
                    400,
                    620,
                    true,
                    true,
                    true,
                    false,
                    ResourceUtils.GetStringResource("Language_Ok"),
                    string.Empty,
                    null);
            }
        }

        private async void GetContextMenuPlaylistsAsync()
        {
            try
            {
                // Unbind to improve UI performance
                this.ContextMenuPlaylists = null;

                List<Playlist> playlists = await this.collectionService.GetPlaylistsAsync();

                // Populate an ObservableCollection
                var playlistViewModels = new ObservableCollection<PlaylistViewModel>();

                await Task.Run(() =>
                {
                    foreach (Playlist pl in playlists)
                    {
                        playlistViewModels.Add(new PlaylistViewModel
                        {
                            Playlist = pl
                        });
                    }

                });

                // Re-bind to update the UI
                this.ContextMenuPlaylists = playlistViewModels;

            }
            catch (Exception)
            {
                // If loading from the database failed, create and empty Collection.
                this.ContextMenuPlaylists = new ObservableCollection<PlaylistViewModel>();
            }
        }

        private bool CheckAllSelectedTracksExist()
        {
            bool allSelectedTracksExist = true;

            foreach (MergedTrack trk in this.SelectedTracks)
            {
                if (!System.IO.File.Exists(trk.Path))
                {
                    allSelectedTracksExist = false;
                    break;
                }
            }

            if (!allSelectedTracksExist)
            {
                string message = ResourceUtils.GetStringResource("Language_Song_Cannot_Be_Found_Refresh_Collection");
                if (this.SelectedTracks.Count > 1) message = ResourceUtils.GetStringResource("Language_Songs_Cannot_Be_Found_Refresh_Collection");

                if (this.dialogService.ShowConfirmation(0xe11b, 16, ResourceUtils.GetStringResource("Language_Refresh"), message, ResourceUtils.GetStringResource("Language_Yes"), ResourceUtils.GetStringResource("Language_No")))
                {
                    this.indexingService.NeedsIndexing = true;
                    this.indexingService.IndexCollectionAsync(SettingsClient.Get<bool>("Indexing", "IgnoreRemovedFiles"), false);
                }
            }

            return allSelectedTracksExist;
        }
        #endregion

        #region Protected
        protected abstract void RefreshLanguage();

        protected void UpdateTrackOrderText(TrackOrder trackOrder)
        {
            switch (trackOrder)
            {
                case TrackOrder.Alphabetical:
                    this.trackOrderText = ResourceUtils.GetStringResource("Language_A_Z");
                    break;
                case TrackOrder.ReverseAlphabetical:
                    this.trackOrderText = ResourceUtils.GetStringResource("Language_Z_A");
                    break;
                case TrackOrder.ByAlbum:
                    this.trackOrderText = ResourceUtils.GetStringResource("Language_By_Album");
                    break;
                case TrackOrder.ByRating:
                    this.trackOrderText = ResourceUtils.GetStringResource("Language_By_Rating");
                    break;
                default:
                    // Cannot happen, but just in case.
                    this.trackOrderText = ResourceUtils.GetStringResource("Language_By_Album");
                    break;
            }

            OnPropertyChanged(() => this.TrackOrderText);
        }

        protected void SetTrackOrder(string settingName)
        {
            TrackOrder savedTrackOrder = (TrackOrder)SettingsClient.Get<int>("Ordering", settingName);

            if ((!this.EnableRating & savedTrackOrder == TrackOrder.ByRating) | (!this.CanOrderByAlbum & savedTrackOrder == TrackOrder.ByAlbum))
            {
                this.TrackOrder = TrackOrder.Alphabetical;
            }
            else
            {
                // Only change the TrackOrder if it is not correct
                if (this.TrackOrder != savedTrackOrder) this.TrackOrder = savedTrackOrder;
            }
        }

        protected virtual void SetEditCommands()
        {
            this.IsIndexing = this.indexingService.IsIndexing;

            if (this.EditTracksCommand != null) this.EditTracksCommand.RaiseCanExecuteChanged();
            if (this.RemoveSelectedTracksCommand != null) this.RemoveSelectedTracksCommand.RaiseCanExecuteChanged();
        }

        protected async virtual Task LoadedCommandAsync()
        {
            if (this.isFirstLoad)
            {
                this.isFirstLoad = false;

                await Task.Delay(Constants.CommonListLoadDelay);  // Wait for the UI to slide in
                await this.FillListsAsync(); // Fill all the lists
            }
        }

        protected void TracksCvs_Filter(object sender, FilterEventArgs e)
        {
            MergedTrackViewModel vm = e.Item as MergedTrackViewModel;
            e.Accepted = Dopamine.Common.Database.Utils.FilterTracks(vm.Track, this.searchService.SearchText);
        }

        /// <summary>
        /// Abstract because each child ViewModel has its own set of Lists
        /// </summary>
        /// <returns></returns>
        /// <remarks></remarks>
        protected abstract Task FillListsAsync();

        /// <summary>
        /// Virtual because each child ViewModel has its own set of Lists
        /// </summary>
        /// <remarks></remarks>
        protected virtual void FilterLists()
        {
            Application.Current.Dispatcher.Invoke(() =>
            {
                // Tracks
                if (this.TracksCvs != null)
                {
                    this.TracksCvs.View.Refresh();
                    this.TracksCount = this.TracksCvs.View.Cast<MergedTrackViewModel>().Count();
                }
            });

            this.SetSizeInformationAsync();
            this.ShowPlayingTrackAsync();
        }

        /// <summary>
        /// Override this Method to add Subscriptions to Events and Commands
        /// </summary>
        /// <remarks></remarks>
        protected abstract void Subscribe();

        /// <summary>
        /// Override this Method to remove Subscriptions to Events and Commands
        /// </summary>
        /// <remarks></remarks>
        protected abstract void Unsubscribe();

        protected async Task GetTracksAsync(IList<Artist> selectedArtists, IList<Genre> selectedGenres, IList<Album> selectedAlbums, TrackOrder trackOrder)
        {

            if (selectedArtists.IsNullOrEmpty() & selectedGenres.IsNullOrEmpty() & selectedAlbums.IsNullOrEmpty())
            {
                await this.GetTracksCommonAsync(await this.trackRepository.GetTracksAsync(), trackOrder);
            }
            else
            {
                if (!selectedAlbums.IsNullOrEmpty())
                {
                    await this.GetTracksCommonAsync(await this.trackRepository.GetTracksAsync(selectedAlbums), trackOrder);
                    return;
                }

                if (!selectedArtists.IsNullOrEmpty())
                {
                    await this.GetTracksCommonAsync(await this.trackRepository.GetTracksAsync(selectedArtists), trackOrder);
                    return;
                }

                if (!selectedGenres.IsNullOrEmpty())
                {
                    await this.GetTracksCommonAsync(await this.trackRepository.GetTracksAsync(selectedGenres), trackOrder);
                    return;
                }
            }
        }

        protected async Task GetTracksCommonAsync(IList<MergedTrack> tracks, TrackOrder trackOrder)
        {
            try
            {
                // Do we need to show the TrackNumber?
                bool showTracknumber = this.TrackOrder == TrackOrder.ByAlbum;

                // Create new ObservableCollection
                ObservableCollection<MergedTrackViewModel> viewModels = new ObservableCollection<MergedTrackViewModel>();

                // Order the incoming Tracks
                List<MergedTrack> orderedTracks = await Database.Utils.OrderTracksAsync(tracks, trackOrder);

                await Task.Run(() =>
                {
                    foreach (MergedTrack t in orderedTracks)
                    {
                        MergedTrackViewModel vm = this.container.Resolve<MergedTrackViewModel>();
                        vm.Track = t;
                        vm.ShowTrackNumber = showTracknumber;
                        viewModels.Add(vm);
                    }
                });

                // Unbind to improve UI performance
                Application.Current.Dispatcher.Invoke(() =>
                {
                    if (this.TracksCvs != null) this.TracksCvs.Filter -= new FilterEventHandler(TracksCvs_Filter);
                    this.TracksCvs = null;
                    this.Tracks = null;
                });

                // Populate ObservableCollection
                Application.Current.Dispatcher.Invoke(() => this.Tracks = viewModels);
            }
            catch (Exception ex)
            {
                LogClient.Error("An error occurred while getting Tracks. Exception: {0}", ex.Message);

                // Failed getting Tracks. Create empty ObservableCollection.
                Application.Current.Dispatcher.Invoke(() =>
                {
                    this.Tracks = new ObservableCollection<MergedTrackViewModel>();
                });
            }

            Application.Current.Dispatcher.Invoke(() =>
            {
                // Populate CollectionViewSource
                this.TracksCvs = new CollectionViewSource { Source = this.Tracks };
                this.TracksCvs.Filter += new FilterEventHandler(TracksCvs_Filter);

                // Update count
                this.TracksCount = this.TracksCvs.View.Cast<MergedTrackViewModel>().Count();

                // Group by Album if needed
                if (this.TrackOrder == TrackOrder.ByAlbum) this.TracksCvs.GroupDescriptions.Add(new PropertyGroupDescription("GroupHeader"));
            });

            // Update duration and size
            this.SetSizeInformationAsync();


            // Show playing Track
            this.ShowPlayingTrackAsync();
        }

        private async void SetSizeInformationAsync()
        {
            // Reset duration and size
            this.totalDuration = 0;
            this.totalSize = 0;

            CollectionView viewCopy = null;

            Application.Current.Dispatcher.Invoke(() =>
            {
                if (this.TracksCvs != null)
                {
                    // Create copy of CollectionViewSource because only STA can access it
                    viewCopy = new CollectionView(this.TracksCvs.View);
                }
            });

            if (viewCopy != null)
            {
                await Task.Run(() =>
                {
                    try
                    {
                        foreach (MergedTrackViewModel vm in viewCopy)
                        {
                            this.totalDuration += vm.Track.Duration.Value;
                            this.totalSize += vm.Track.FileSize.Value;
                        }
                    }
                    catch (Exception ex)
                    {
                        LogClient.Error("An error occured while setting size information. Exception: {0}", ex.Message);
                    }

                });
            }

            OnPropertyChanged(() => this.TotalDurationInformation);
            OnPropertyChanged(() => this.TotalSizeInformation);
        }

        protected void ToggleTrackOrder()
        {
            switch (this.TrackOrder)
            {
                case TrackOrder.Alphabetical:
                    this.TrackOrder = TrackOrder.ReverseAlphabetical;
                    break;
                case TrackOrder.ReverseAlphabetical:

                    if (this.CanOrderByAlbum)
                    {
                        this.TrackOrder = TrackOrder.ByAlbum;
                    }
                    else
                    {
                        this.TrackOrder = TrackOrder.ByRating;
                    }
                    break;
                case TrackOrder.ByAlbum:
                    if (SettingsClient.Get<bool>("Behaviour", "EnableRating"))
                    {
                        this.TrackOrder = TrackOrder.ByRating;
                    }
                    else
                    {
                        this.TrackOrder = TrackOrder.Alphabetical;
                    }
                    break;
                case TrackOrder.ByRating:
                    this.TrackOrder = TrackOrder.Alphabetical;
                    break;
                default:
                    // Cannot happen, but just in case.
                    this.TrackOrder = TrackOrder.ByAlbum;
                    break;
            }
        }

        protected async virtual void ShowPlayingTrackAsync()
        {
            if (this.playbackService.PlayingTrack == null)
                return;

            string path = this.playbackService.PlayingTrack.Path;

            await Task.Run(() =>
            {
                if (this.Tracks != null)
                {
                    foreach (MergedTrackViewModel vm in this.Tracks)
                    {
                        vm.IsPlaying = false;
                        vm.IsPaused = true;

                        if (vm.Track.Path == path)
                        {
                            if (!this.playbackService.IsStopped)
                            {
                                vm.IsPlaying = true;

                                if (this.playbackService.IsPlaying)
                                {
                                    vm.IsPaused = false;
                                }
                            }
                        }
                    }
                }
            });

            this.ConditionalScrollToPlayingTrack();
        }

        protected async Task RemoveTracksFromCollectionAsync(IList<MergedTrack> selectedTracks)
        {
            string title = ResourceUtils.GetStringResource("Language_Remove");
            string body = ResourceUtils.GetStringResource("Language_Are_You_Sure_To_Remove_Song");

            if (selectedTracks != null && selectedTracks.Count > 1)
            {
                body = ResourceUtils.GetStringResource("Language_Are_You_Sure_To_Remove_Songs");
            }

            if (this.dialogService.ShowConfirmation(0xe11b, 16, title, body, ResourceUtils.GetStringResource("Language_Yes"), ResourceUtils.GetStringResource("Language_No")))
            {
                RemoveTracksResult result = await this.collectionService.RemoveTracksFromCollectionAsync(selectedTracks);

                if (result == RemoveTracksResult.Error)
                {
                    this.dialogService.ShowNotification(0xe711, 16, ResourceUtils.GetStringResource("Language_Error"), ResourceUtils.GetStringResource("Language_Error_Removing_Songs"), ResourceUtils.GetStringResource("Language_Ok"), true, ResourceUtils.GetStringResource("Language_Log_File"));
                }
                else
                {
                    await this.playbackService.Dequeue(selectedTracks);
                }
            }
        }

        protected async Task RemoveTracksFromDiskAsync(IList<MergedTrack> selectedTracks)
        {
            string title = ResourceUtils.GetStringResource("Language_Remove_From_Disk");
            string body = ResourceUtils.GetStringResource("Language_Are_You_Sure_To_Remove_Song_From_Disk");

            if (selectedTracks != null && selectedTracks.Count > 1)
            {
                body = ResourceUtils.GetStringResource("Language_Are_You_Sure_To_Remove_Songs_From_Disk");
            }

            if (this.dialogService.ShowConfirmation(0xe11b, 16, title, body, ResourceUtils.GetStringResource("Language_Yes"), ResourceUtils.GetStringResource("Language_No")))
            {
                RemoveTracksResult result = await this.collectionService.RemoveTracksFromDiskAsync(selectedTracks);

                if (result == RemoveTracksResult.Error)
                {
                    this.dialogService.ShowNotification(0xe711, 16, ResourceUtils.GetStringResource("Language_Error"), ResourceUtils.GetStringResource("Language_Error_Removing_Songs_From_Disk"), ResourceUtils.GetStringResource("Language_Ok"), true, ResourceUtils.GetStringResource("Language_Log_File"));
                }
                else
                {
                    await this.playbackService.Dequeue(selectedTracks);
                }
            }
        }

        protected async Task AddTracksToPlaylistAsync(IList<MergedTrack> tracks, string playlistName)
        {
            AddPlaylistResult addPlaylistResult = AddPlaylistResult.Success; // Default Success

            // If no playlist is provided, first create one.
            if (playlistName == null)
            {
                var responseText = ResourceUtils.GetStringResource("Language_New_Playlist");

                if (this.dialogService.ShowInputDialog(
                    0xea37,
                    16,
                    ResourceUtils.GetStringResource("Language_New_Playlist"),
                    ResourceUtils.GetStringResource("Language_Enter_Name_For_New_Playlist"),
                    ResourceUtils.GetStringResource("Language_Ok"),
                    ResourceUtils.GetStringResource("Language_Cancel"),
                    ref responseText))
                {
                    playlistName = responseText;
                    addPlaylistResult = await this.collectionService.AddPlaylistAsync(playlistName);
                }
            }

            // If playlist name is still null, the user clicked cancel on the previous dialog. Stop here.
            if (playlistName == null) return;

            // Verify if the playlist was added
            switch (addPlaylistResult)
            {
                case AddPlaylistResult.Success:
                case AddPlaylistResult.Duplicate:
                    // Add items to playlist
                    AddToPlaylistResult result = await this.collectionService.AddTracksToPlaylistAsync(tracks, playlistName);

                    if (!result.IsSuccess)
                    {
                        this.dialogService.ShowNotification(0xe711, 16, ResourceUtils.GetStringResource("Language_Error"), ResourceUtils.GetStringResource("Language_Error_Adding_Songs_To_Playlist").Replace("%playlistname%", "\"" + playlistName + "\""), ResourceUtils.GetStringResource("Language_Ok"), true, ResourceUtils.GetStringResource("Language_Log_File"));
                    }
                    break;
                case AddPlaylistResult.Error:
                    this.dialogService.ShowNotification(
                        0xe711,
                        16,
                        ResourceUtils.GetStringResource("Language_Error"),
                        ResourceUtils.GetStringResource("Language_Error_Adding_Playlist"),
                        ResourceUtils.GetStringResource("Language_Ok"),
                        true,
                        ResourceUtils.GetStringResource("Language_Log_File"));
                    break;
                case AddPlaylistResult.Blank:
                    this.dialogService.ShowNotification(
                        0xe711,
                        16,
                        ResourceUtils.GetStringResource("Language_Error"),
                        ResourceUtils.GetStringResource("Language_Provide_Playlist_Name"),
                        ResourceUtils.GetStringResource("Language_Ok"),
                        false,
                        string.Empty);
                    break;
                default:
                    // Never happens
                    break;
            }
        }

        protected async Task PlayNextAsync(IList<MergedTrack> tracks)
        {
            AddToQueueResult result = await this.playbackService.AddToQueueNext(tracks);

            if (!result.IsSuccess)
            {
                this.dialogService.ShowNotification(0xe711, 16, ResourceUtils.GetStringResource("Language_Error"), ResourceUtils.GetStringResource("Language_Error_Adding_Songs_To_Now_Playing"), ResourceUtils.GetStringResource("Language_Ok"), true, ResourceUtils.GetStringResource("Language_Log_File"));
            }
        }

        protected async Task AddTracksToNowPlayingAsync(IList<MergedTrack> tracks)
        {
            AddToQueueResult result = await this.playbackService.AddToQueue(tracks);

            if (!result.IsSuccess)
            {
                this.dialogService.ShowNotification(0xe711, 16, ResourceUtils.GetStringResource("Language_Error"), ResourceUtils.GetStringResource("Language_Error_Adding_Songs_To_Now_Playing"), ResourceUtils.GetStringResource("Language_Ok"), true, ResourceUtils.GetStringResource("Language_Log_File"));
            }
        }

        private async void MetadataService_RatingChangedAsync(RatingChangedEventArgs e)
        {
            if (this.Tracks == null) return;

            await Task.Run(() =>
            {
                foreach (MergedTrackViewModel vm in this.Tracks)
                {
                    if (vm.Track.Path.Equals(e.Path))
                    {
                        // The UI is only updated if PropertyChanged is fired on the UI thread
                        Application.Current.Dispatcher.Invoke(() => vm.UpdateVisibleRating(e.Rating));
                    }
                }
            });
        }

        private async void MetadataService_LoveChangedAsync(LoveChangedEventArgs e)
        {
            if (this.Tracks == null) return;

            await Task.Run(() =>
            {
                foreach (MergedTrackViewModel vm in this.Tracks)
                {
                    if (vm.Track.Path.Equals(e.Path))
                    {
                        // The UI is only updated if PropertyChanged is fired on the UI thread
                        Application.Current.Dispatcher.Invoke(() => vm.UpdateVisibleLove(e.Love));
                    }
                }
            });
        }

        private void SelectedTracksHandler(object parameter)
        {
            if (parameter != null)
            {
                this.SelectedTracks = new List<MergedTrack>();

                foreach (MergedTrackViewModel item in (IList)parameter)
                {
                    this.SelectedTracks.Add(item.Track);
                }
            }
        }

        protected void ConditionalScrollToPlayingTrack()
        {
            // Trigger ScrollToPlayingTrack only if set in the settings
            if (SettingsClient.Get<bool>("Behaviour", "FollowTrack"))
            {
                if (this.Tracks != null && this.Tracks.Count > 0)
                {
                    this.eventAggregator.GetEvent<ScrollToPlayingTrack>().Publish(null);
                }
            }
        }

        protected void EditSelectedTracks()
        {
            if (this.SelectedTracks == null || this.SelectedTracks.Count == 0) return;

            if (this.CheckAllSelectedTracksExist())
            {
                EditTrack view = this.container.Resolve<EditTrack>();
                view.DataContext = this.container.Resolve<EditTrackViewModel>(new DependencyOverride(typeof(IList<MergedTrack>), this.SelectedTracks));

                this.dialogService.ShowCustomDialog(
                    0xe104,
                    14,
                    ResourceUtils.GetStringResource("Language_Edit_Song"),
                    view,
                    620,
                    450,
                    false,
                    false,
                    false,
                    true,
                    ResourceUtils.GetStringResource("Language_Ok"),
                    ResourceUtils.GetStringResource("Language_Cancel"),
                ((EditTrackViewModel)view.DataContext).SaveTracksAsync);
            }
        }
        #endregion

        #region INavigationAware
        public bool IsNavigationTarget(NavigationContext navigationContext)
        {
            return true;
        }

        public void OnNavigatedFrom(NavigationContext navigationContext)
        {
            this.Unsubscribe();
            this.searchTextBeforeInactivate = this.searchService.SearchText;
        }

        public async void OnNavigatedTo(NavigationContext navigationContext)
        {
            this.Subscribe();

            // Only refresh the Tracks if the search term was changed since the last time this screen was visited
            if (!this.searchTextBeforeInactivate.Equals(this.searchService.SearchText))
            {
                await Task.Delay(Constants.CommonListLoadDelay); // Wait for the UI to slide in
                this.FilterLists();
            }

            this.ConditionalScrollToPlayingTrack();
        }
        #endregion
    }
}<|MERGE_RESOLUTION|>--- conflicted
+++ resolved
@@ -63,7 +63,6 @@
         private bool isIndexing;
         private bool enableRating;
         private bool enableLove;
-        private bool enableAddRemoveTrackFromDisk;
 
         // IActiveAware
         private bool isActive;
@@ -81,7 +80,6 @@
         #region Commands
         public DelegateCommand ToggleTrackOrderCommand { get; set; }
         public DelegateCommand RemoveSelectedTracksCommand { get; set; }
-        public DelegateCommand RemoveSelectedTracksFromDiskCommand { get; set; }
         public DelegateCommand<string> AddTracksToPlaylistCommand { get; set; }
         public DelegateCommand LoadedCommand { get; set; }
         public DelegateCommand ShowSelectedTrackInformationCommand { get; set; }
@@ -127,12 +125,6 @@
             set { SetProperty<bool>(ref this.enableLove, value); }
         }
 
-        public bool EnableAddRemoveTrackFromDisk
-        {
-            get { return XmlSettingsClient.Instance.Get<bool>("Behaviour", "AddRemoveTrackFromDisk"); }
-            //set { SetProperty<bool>(ref this.enableAddRemoveTrackFromDisk, value); }
-        }
-
         public ObservableCollection<PlaylistViewModel> ContextMenuPlaylists
         {
             get { return this.contextMenuPlaylists; }
@@ -263,14 +255,8 @@
             };
 
             // Initialize flags
-<<<<<<< HEAD
-            this.EnableRating = XmlSettingsClient.Instance.Get<bool>("Behaviour", "EnableRating");
-            this.EnableLove = XmlSettingsClient.Instance.Get<bool>("Behaviour", "EnableLove");
-            //this.EnableAddRemoveTrackFromDisk = XmlSettingsClient.Instance.Get<bool>("Behaviour", "AddRemoveTrackFromDisk");
-=======
             this.EnableRating = SettingsClient.Get<bool>("Behaviour", "EnableRating");
             this.EnableLove = SettingsClient.Get<bool>("Behaviour", "EnableLove");
->>>>>>> 30fdfefc
 
             // This makes sure the IsIndexing is correct even when this ViewModel is 
             // created after the Indexer is started, and thus after triggering the 
@@ -714,31 +700,6 @@
             }
         }
 
-        protected async Task RemoveTracksFromDiskAsync(IList<MergedTrack> selectedTracks)
-        {
-            string title = ResourceUtils.GetStringResource("Language_Remove_From_Disk");
-            string body = ResourceUtils.GetStringResource("Language_Are_You_Sure_To_Remove_Song_From_Disk");
-
-            if (selectedTracks != null && selectedTracks.Count > 1)
-            {
-                body = ResourceUtils.GetStringResource("Language_Are_You_Sure_To_Remove_Songs_From_Disk");
-            }
-
-            if (this.dialogService.ShowConfirmation(0xe11b, 16, title, body, ResourceUtils.GetStringResource("Language_Yes"), ResourceUtils.GetStringResource("Language_No")))
-            {
-                RemoveTracksResult result = await this.collectionService.RemoveTracksFromDiskAsync(selectedTracks);
-
-                if (result == RemoveTracksResult.Error)
-                {
-                    this.dialogService.ShowNotification(0xe711, 16, ResourceUtils.GetStringResource("Language_Error"), ResourceUtils.GetStringResource("Language_Error_Removing_Songs_From_Disk"), ResourceUtils.GetStringResource("Language_Ok"), true, ResourceUtils.GetStringResource("Language_Log_File"));
-                }
-                else
-                {
-                    await this.playbackService.Dequeue(selectedTracks);
-                }
-            }
-        }
-
         protected async Task AddTracksToPlaylistAsync(IList<MergedTrack> tracks, string playlistName)
         {
             AddPlaylistResult addPlaylistResult = AddPlaylistResult.Success; // Default Success
